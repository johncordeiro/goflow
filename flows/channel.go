--- conflicted
+++ resolved
@@ -125,9 +125,8 @@
 	return types.NewXString(c.name)
 }
 
-<<<<<<< HEAD
-// ToJSON converts this type to JSON
-func (c *channel) ToJSON() types.XString {
+// ToXJSON converts this type to JSON
+func (c *channel) ToXJSON() types.XString {
 	e := struct {
 		UUID    string `json:"uuid"`
 		Name    string `json:"name"`
@@ -139,9 +138,6 @@
 	}
 	return types.MustMarshalToXString(e)
 }
-=======
-func (c *channel) ToXJSON() types.XString { return types.NewXString("TODO") }
->>>>>>> ea94c41e
 
 var _ Channel = (*channel)(nil)
 

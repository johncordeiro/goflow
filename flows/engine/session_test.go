package engine

import (
	"encoding/json"
	"io/ioutil"
	"testing"

	"github.com/nyaruka/goflow/flows/events"
	"github.com/nyaruka/goflow/flows/triggers"
	"github.com/nyaruka/goflow/utils"

	"github.com/stretchr/testify/assert"
	"github.com/stretchr/testify/require"
)

type testRequest struct {
	Trigger *utils.TypedEnvelope   `json:"trigger"`
	Events  []*utils.TypedEnvelope `json:"events"`
}

func TestEvaluateTemplateAsString(t *testing.T) {
	tests := []struct {
		template string
		expected string
		hasError bool
	}{
		{"@contact.uuid", "ba96bf7f-bc2a-4873-a7c7-254d1927c4e3", false},
		{"@contact.name", "Ben Haggerty", false},
		{"@contact.first_name", "Ben", false},
		{"@contact.language", "eng", false},
		{"@contact.timezone", "America/Guayaquil", false},
		{"@contact.urns", "tel:+12065551212, facebook:1122334455667788, mailto:ben@macklemore", false},
		{"@contact.urns.tel", "tel:+12065551212", false},
		{"@contact.urns.0", "tel:+12065551212", false},
		{"@(contact.urns[0])", "tel:+12065551212", false},
		{"@contact.urns.0.scheme", "tel", false},
		{"@contact.urns.0.path", "+12065551212", false},
		{"@contact.urns.0.display", "", false},
		{"@contact.urns.0.channel", "Nexmo", false},
		{"@contact.urns.0.channel.uuid", "57f1078f-88aa-46f4-a59a-948a5739c03d", false},
		{"@contact.urns.0.channel.name", "Nexmo", false},
		{"@contact.urns.0.channel.address", "+12345671111", false},
		{"@contact.urns.1", "facebook:1122334455667788", false},
		{"@contact.urns.1.channel", "", false},
		{"@(format_urn(contact.urns.0))", "(206) 555-1212", false},
		{"@contact.groups", "Azuay State, Survey Audience", false},
		{"@(length(contact.groups))", "2", false},
		{"@contact.fields.first_name", "Bob", false},
		{"@contact.fields.age", "23", false},
		{"@contact.fields.joined", "2018-03-27T10:30:00.123456+02:00", false},
		{"@contact.fields.state", "Azuay", false},
		{"@contact.fields.favorite_icecream", "", true},
		{"@(has_error(contact.fields.favorite_icecream))", "true", false},
		{"@(length(contact.fields))", "6", false},

		{"@run.input", "Hi there\nhttp://s3.amazon.com/bucket/test_en.jpg?a=Azuay", false},
		{"@run.input.text", "Hi there", false},
		{"@run.input.attachments", "http://s3.amazon.com/bucket/test_en.jpg?a=Azuay", false},
		{"@run.input.attachments.0", "http://s3.amazon.com/bucket/test_en.jpg?a=Azuay", false},
		{"@run.input.created_on", "2000-01-01T00:00:00.000000Z", false},
		{"@run.input.channel.name", "Nexmo", false},
<<<<<<< HEAD
		{"@run.results", "", false},                                     // TODO should be empty dict?
		{"@run.results.favorite_icecream", "", false},                   // TODO should be error?
		{"@(has_error(run.results.favorite_icecream))", "false", false}, // TODO should be true?
		{"@(length(run.results))", "0", false},
=======
		{"@run.results", "Favorite Color: red", false},
		{"@run.results.favorite_color", "red", false},
		{"@run.results.favorite_color.category", "Red", false},
		{"@run.results.favorite_icecream", "", true},
		{"@(has_error(run.results.favorite_icecream))", "true", false},
>>>>>>> 443e9fa5
		{"@run.exited_on", "", false},

		{"@trigger.params", "{\n            \"coupons\": [\n                {\n                    \"code\": \"AAA-BBB-CCC\",\n                    \"expiration\": \"2000-01-01T00:00:00.000000000-00:00\"\n                }\n            ]\n        }", false},
		{"@trigger.params.coupons.0.code", "AAA-BBB-CCC", false},
		{"@(length(trigger.params.coupons))", "1", false},

		// non-expressions
		{"bob@nyaruka.com", "bob@nyaruka.com", false},
		{"@twitter_handle", "@twitter_handle", false},
	}

	assetsJSON, err := ioutil.ReadFile("testdata/assets.json")
	require.NoError(t, err)

	// build our session
	assetCache := NewAssetCache(100, 5, "testing/1.0")
	err = assetCache.Include(assetsJSON)
	require.NoError(t, err)

	session := NewSession(assetCache, NewMockAssetServer())
	require.NoError(t, err)

	// read trigger from file
	requestJSON, err := ioutil.ReadFile("testdata/trigger.json")
	require.NoError(t, err)

	testRequest := testRequest{}
	err = json.Unmarshal(requestJSON, &testRequest)
	require.NoError(t, err)

	trigger, err := triggers.ReadTrigger(session, testRequest.Trigger)
	require.NoError(t, err)

	initialEvents, err := events.ReadEvents(testRequest.Events)
	require.NoError(t, err)

	session.Start(trigger, initialEvents)
	run := session.Runs()[0]

	for _, test := range tests {
		eval, err := run.EvaluateTemplateAsString(test.template, false)
		if test.hasError {
			assert.Error(t, err, "expected error evaluating template '%s'", test.template)
		} else {
			assert.NoError(t, err, "unexpected error evaluating template '%s'", test.template)
			assert.Equal(t, test.expected, eval, "Actual '%s' does not match expected '%s' evaluating template: '%s'", eval, test.expected, test.template)
		}
	}
}<|MERGE_RESOLUTION|>--- conflicted
+++ resolved
@@ -59,18 +59,12 @@
 		{"@run.input.attachments.0", "http://s3.amazon.com/bucket/test_en.jpg?a=Azuay", false},
 		{"@run.input.created_on", "2000-01-01T00:00:00.000000Z", false},
 		{"@run.input.channel.name", "Nexmo", false},
-<<<<<<< HEAD
-		{"@run.results", "", false},                                     // TODO should be empty dict?
-		{"@run.results.favorite_icecream", "", false},                   // TODO should be error?
-		{"@(has_error(run.results.favorite_icecream))", "false", false}, // TODO should be true?
-		{"@(length(run.results))", "0", false},
-=======
 		{"@run.results", "Favorite Color: red", false},
 		{"@run.results.favorite_color", "red", false},
 		{"@run.results.favorite_color.category", "Red", false},
 		{"@run.results.favorite_icecream", "", true},
 		{"@(has_error(run.results.favorite_icecream))", "true", false},
->>>>>>> 443e9fa5
+		{"@(length(run.results))", "1", false},
 		{"@run.exited_on", "", false},
 
 		{"@trigger.params", "{\n            \"coupons\": [\n                {\n                    \"code\": \"AAA-BBB-CCC\",\n                    \"expiration\": \"2000-01-01T00:00:00.000000000-00:00\"\n                }\n            ]\n        }", false},

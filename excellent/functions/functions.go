--- conflicted
+++ resolved
@@ -21,24 +21,8 @@
 var nanosPerSecond = decimal.RequireFromString("1000000000")
 var nonPrintableRegex = regexp.MustCompile(`[\p{Cc}\p{C}]`)
 
-<<<<<<< HEAD
-// XFunction defines the interface that Excellent functions must implement
-type XFunction func(env utils.Environment, args ...types.XValue) types.XValue
-
-// XFUNCTIONS is our map of functions available in Excellent which aren't tests
-var XFUNCTIONS = map[string]XFunction{}
-
-// RegisterXFunction registers a new function in Excellent
-func RegisterXFunction(name string, function XFunction) {
-	XFUNCTIONS[name] = function
-}
-
-func init() {
-	std := map[string]XFunction{
-=======
 func init() {
 	std := map[string]types.XFunction{
->>>>>>> b3ee1df1
 		// type conversion
 		"text":     OneArgFunction(Text),
 		"boolean":  OneArgFunction(Boolean),
@@ -53,11 +37,7 @@
 		"char":              OneNumberFunction(Char),
 		"code":              OneTextFunction(Code),
 		"split":             TwoTextFunction(Split),
-<<<<<<< HEAD
-		"join":              InitialArrayFunction(1, 1, Join),
-=======
 		"join":              ArgCountCheck(2, 2, Join),
->>>>>>> b3ee1df1
 		"title":             OneTextFunction(Title),
 		"word":              InitialTextFunction(1, 2, Word),
 		"remove_first_word": OneTextFunction(RemoveFirstWord),
@@ -113,14 +93,8 @@
 		"parse_time":      ArgCountCheck(2, 2, ParseTime),
 		"time_from_parts": ThreeIntegerFunction(TimeFromParts),
 
-<<<<<<< HEAD
-		// encoded text functions
-		"urn_parts":        OneTextFunction(URNParts),
-		"attachment_parts": OneTextFunction(AttachmentParts),
-=======
 		// URN functions
 		"urn_parts": OneTextFunction(URNParts),
->>>>>>> b3ee1df1
 
 		// json functions
 		"json":       OneArgFunction(JSON),
@@ -131,29 +105,16 @@
 		"format_datetime": ArgCountCheck(1, 3, FormatDateTime),
 		"format_time":     ArgCountCheck(1, 2, FormatTime),
 		"format_location": OneTextFunction(FormatLocation),
-<<<<<<< HEAD
-		"format_number":   FormatNumber,
-		"format_urn":      OneTextFunction(FormatURN),
-
-		// functional programming
-		"map_extract": InitialArrayFunction(1, -1, MapExtract),
-		"map_apply":   InitialArrayFunction(1, 1, MapApply),
-
-=======
 		"format_number":   ArgCountCheck(1, 3, FormatNumber),
 		"format_urn":      OneTextFunction(FormatURN),
 
->>>>>>> b3ee1df1
 		// utility functions
 		"length":     OneArgFunction(Length),
 		"default":    TwoArgFunction(Default),
 		"legacy_add": TwoArgFunction(LegacyAdd),
 		"read_chars": OneTextFunction(ReadChars),
-<<<<<<< HEAD
-=======
 		"extract":    ArgCountCheck(2, -1, Extract),
 		"foreach":    ArgCountCheck(2, -1, ForEach),
->>>>>>> b3ee1df1
 	}
 
 	for name, fn := range std {
@@ -1869,24 +1830,11 @@
 	return value
 }
 
-<<<<<<< HEAD
-// MapExtract takes an array of objects and returns a new array by extracting named properties from each item.
-=======
 // Extract takes a dict and returns a new dict by extracting only the named properties.
->>>>>>> b3ee1df1
 //
 // If a single property is specified, the function returns that single value. If multiple properties
 // are specified the returned value is a new dict with those properties.
 //
-<<<<<<< HEAD
-//   @(map_extract(contact.groups, "name")) -> [Testers, Males]
-//   @(map_extract(array(dict("foo", 123), dict("foo", 256)), "foo")) -> [123, 256]
-//   @(map_extract(array(dict("a", 123, "b", "xyz", "c", true), dict("a", 345, "b", "zyx", "c", false)), "a", "c")) -> [{a: 123, c: true}, {a: 345, c: false}]
-//   @(map_extract(array(dict("foo", 123), dict("foo", 256)), "bar")) -> ERROR
-//
-// @function map_extract(array, properties...)
-func MapExtract(env utils.Environment, array types.XArray, properties ...types.XText) types.XValue {
-=======
 //   @(extract(contact.groups[0], "name")) -> Testers
 //   @(extract(contact, "height")) -> ERROR
 //
@@ -1939,7 +1887,6 @@
 
 	otherArgs := args[2:]
 
->>>>>>> b3ee1df1
 	result := types.NewXArray()
 
 	for i := 0; i < array.Length(); i++ {

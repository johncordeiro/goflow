--- conflicted
+++ resolved
@@ -1,36 +1,7 @@
 {
     "outputs": [
         {
-<<<<<<< HEAD
             "events": [],
-=======
-            "events": [
-                {
-                    "created_on": "2018-07-06T12:30:03.123456789Z",
-                    "msg": {
-                        "channel": {
-                            "name": "Android Channel",
-                            "uuid": "57f1078f-88aa-46f4-a59a-948a5739c03d"
-                        },
-                        "text": "Hi 1234567! Your number is ********",
-                        "urn": "tel:+12065551212",
-                        "uuid": "8720f157-ca1c-432f-9c0b-2014ddc77094"
-                    },
-                    "step_uuid": "692926ea-09d6-4942-bd38-d266ec8d3716",
-                    "type": "msg_created"
-                },
-                {
-                    "created_on": "2018-07-06T12:30:06.123456789Z",
-                    "request": "POST /?cmd=success HTTP/1.1\r\nHost: 127.0.0.1:49999\r\nUser-Agent: goflow-testing\r\nContent-Length: 71\r\nAccept-Encoding: gzip\r\n\r\n{ \"phone\": [{\"display\":\"********\",\"path\":\"********\",\"scheme\":\"tel\"}]) }",
-                    "response": "HTTP/1.1 200 OK\r\nContent-Length: 16\r\nContent-Type: text/plain; charset=utf-8\r\nDate: Wed, 11 Apr 2018 18:24:30 GMT\r\n\r\n{ \"ok\": \"true\" }",
-                    "status": "success",
-                    "step_uuid": "692926ea-09d6-4942-bd38-d266ec8d3716",
-                    "time_taken": 1000,
-                    "type": "webhook_called",
-                    "url": "http://127.0.0.1:49999/?cmd=success"
-                }
-            ],
->>>>>>> cf14e447
             "session": {
                 "contact": {
                     "created_on": "2000-01-01T00:00:00Z",
